[package]
name = "nycu-gdc-game-jam-0th"
version = "0.1.0"
description = "Submission to NYCU GDC Game Jam 0thh"
authors = ["Bogay <pojay11523@gmail.com>"]
license = "MIT"
edition = "2024"

[dependencies]
serde = { version = "1.0.219", features = ["derive"] }
crossterm = "0.28.1"
ratatui = "0.29.0"
color-eyre = "0.6.3"
rand = "0.9.1"
tui-big-text = "0.7.1"
<<<<<<< HEAD
toml = "0.8.23"
=======
tui-logger = { version = "0.17.3", features = ["tracing-support"] }
tracing-error = "0.2.1"
tracing = "0.1.41"
tracing-subscriber = { version = "0.3.19", features = ["env-filter"] }
log = { version = "0.4", features = ["kv"] }
>>>>>>> 2013d5de
<|MERGE_RESOLUTION|>--- conflicted
+++ resolved
@@ -13,12 +13,9 @@
 color-eyre = "0.6.3"
 rand = "0.9.1"
 tui-big-text = "0.7.1"
-<<<<<<< HEAD
 toml = "0.8.23"
-=======
 tui-logger = { version = "0.17.3", features = ["tracing-support"] }
 tracing-error = "0.2.1"
 tracing = "0.1.41"
 tracing-subscriber = { version = "0.3.19", features = ["env-filter"] }
-log = { version = "0.4", features = ["kv"] }
->>>>>>> 2013d5de
+log = { version = "0.4", features = ["kv"] }